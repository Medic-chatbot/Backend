--- conflicted
+++ resolved
@@ -461,8 +461,6 @@
         dept_id_list = [row[0] for row in dept_ids]
         if not dept_id_list:
             return 0
-
-<<<<<<< HEAD
         total = (
             db.query(func.coalesce(func.sum(HospitalDepartment.specialist_count), 0))
             .filter(
@@ -476,8 +474,6 @@
         except Exception:
             return 0
 
-=======
->>>>>>> 5794ff7a
     @staticmethod
     def get_equipment_details_for_hospital(
         db: Session, hospital_id: int, required_equipment_names: List[str]
@@ -511,10 +507,8 @@
                 "quantity": int(qty or 0),
             }
             for (name, code, qty) in rows
-<<<<<<< HEAD
         ]
-=======
-        ]
+
         total = (
             db.query(func.coalesce(func.sum(HospitalDepartment.specialist_count), 0))
             .filter(
@@ -527,4 +521,3 @@
             return int(total or 0)
         except Exception:
             return 0
->>>>>>> 5794ff7a
