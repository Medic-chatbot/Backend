--- conflicted
+++ resolved
@@ -405,13 +405,6 @@
 
                     # ML 서비스 호출 (이전 사용자 증상과 합쳐 추론)
                     try:
-<<<<<<< HEAD
-                        # 1단계: 증상 분석 먼저 수행 (트래픽 감소 및 임계치 분기)
-                        # WebSocket 쿼리 파라미터의 토큰을 Bearer로 전달
-                        bearer = f"Bearer {token}" if token else None
-                        analysis_result = await ml_client.analyze_symptom(
-                            text=content,
-=======
                         # WebSocket 토큰을 Bearer로 전달
                         bearer = f"Bearer {token}" if token else None
 
@@ -426,34 +419,9 @@
                         # 전체 분석 엔드포인트에서 임계치/추천 여부를 일괄 판단
                         ml_result = await ml_client.get_full_analysis(
                             text=combined_text,
->>>>>>> cf27db69
                             chat_room_id=room_id,
                             authorization=bearer,
                         )
-
-                        ml_result = None
-                        if analysis_result:
-                            # 상위 스코어 확인 후 0.8 이상일 때만 병원 추천 포함한 전체 분석 수행
-                            top_score = 0.0
-                            disease_classifications = analysis_result.get(
-                                "disease_classifications", []
-                            )
-                            if disease_classifications:
-                                top_score = (
-                                    disease_classifications[0].get("score", 0.0)
-                                    if isinstance(disease_classifications[0], dict)
-                                    else disease_classifications[0].score
-                                )
-
-                            if top_score >= 0.8:
-                                ml_result = await ml_client.get_full_analysis(
-                                    text=content,
-                                    chat_room_id=room_id,
-                                    authorization=bearer,
-                                )
-                            else:
-                                # 임계치 미만일 경우 전체 분석은 생략하고 분석 결과만 전달
-                                ml_result = analysis_result
 
                         if ml_result:
                             # ML 결과 DB 저장
