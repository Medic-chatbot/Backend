"""
의료 관련 스키마 - 순환 참조 완전 제거 및 독립적 스키마 정의
"""

from datetime import datetime
from typing import Any, Dict, List, Optional

from pydantic import BaseModel, Field

# ===== 기본 요청/응답 스키마 =====


class DiseaseBase(BaseModel):
    """질환 기본 정보"""

    name: str
    description: Optional[str] = None


class DiseaseCreate(DiseaseBase):
    """질환 생성 요청"""

    pass


class DiseaseUpdate(DiseaseBase):
    """질환 수정 요청"""

    pass


class DiseaseResponse(BaseModel):
    """질환 기본 응답"""

    id: int
    name: str
    description: Optional[str] = None
    created_at: datetime

    class Config:
        from_attributes = True


# ===== 진료과 스키마 =====


class DepartmentBase(BaseModel):
    """진료과 기본 정보"""

    name: str


class DepartmentCreate(DepartmentBase):
    """진료과 생성 요청"""

    pass


class DepartmentUpdate(DepartmentBase):
    """진료과 수정 요청"""

    pass


class DepartmentResponse(BaseModel):
    """진료과 기본 응답"""

    id: int
    name: str
    created_at: datetime

    class Config:
        from_attributes = True


# ===== 병원 스키마 =====


class HospitalBase(BaseModel):
    """병원 기본 정보"""

    name: str
    address: str
    latitude: float
    longitude: float
    encrypted_code: str
    hospital_type_code: Optional[str] = None
    hospital_type_name: Optional[str] = None
    region_code: Optional[str] = None
    region_name: Optional[str] = None
    district_code: Optional[str] = None
    district_name: Optional[str] = None
    postal_code: Optional[str] = None
    phone: Optional[str] = None
    website: Optional[str] = None


class HospitalCreate(HospitalBase):
    """병원 생성 요청"""

    pass


class HospitalUpdate(HospitalBase):
    """병원 수정 요청"""

    pass


class HospitalResponse(BaseModel):
    """병원 기본 응답"""

    id: int
    name: str
    address: str
    hospital_type_name: Optional[str] = None
    phone: Optional[str] = None
    created_at: datetime

    class Config:
        from_attributes = True


class HospitalTypeResponse(BaseModel):
    id: int
    code: str
    name: str
    class Config:
        from_attributes = True


# ===== 의료장비 스키마 =====


class MedicalEquipmentCategoryBase(BaseModel):
    """의료장비 대분류 기본 정보"""

    name: str
    code: str


class MedicalEquipmentCategoryResponse(BaseModel):
    """의료장비 대분류 응답"""

    id: int
    name: str
    code: str
    created_at: datetime

    class Config:
        from_attributes = True


class MedicalEquipmentSubcategoryBase(BaseModel):
    """의료장비 세분류 기본 정보"""

    name: str
    code: str


class MedicalEquipmentSubcategoryResponse(BaseModel):
    """의료장비 세분류 응답"""

    id: int
    category_id: int
    name: str
    code: str
    created_at: datetime

    class Config:
        from_attributes = True


class EquipmentResponse(BaseModel):
    """장비 정보 응답 (병원 장비용)"""

    id: int
    name: str
    code: str
    category_name: str
    quantity: int = 1
    is_operational: bool = True

    class Config:
        from_attributes = True


# ===== 상세 조회용 스키마 (Dict 타입으로 순환 참조 완전 방지) =====


class DiseaseDetailResponse(BaseModel):
    """질환 상세 정보 응답"""

    id: int
    name: str
    description: Optional[str] = None
    created_at: datetime
    departments: List[Dict[str, Any]] = Field(
        default_factory=list, description="관련 진료과 목록"
    )

    class Config:
        from_attributes = True


class DepartmentDetailResponse(BaseModel):
    """진료과 상세 정보 응답"""

    id: int
    name: str
    created_at: datetime
    diseases: List[Dict[str, Any]] = Field(
        default_factory=list, description="관련 질환 목록"
    )
    hospitals: List[Dict[str, Any]] = Field(
        default_factory=list, description="관련 병원 목록"
    )

    class Config:
        from_attributes = True


class HospitalDetailResponse(BaseModel):
    """병원 상세 정보 응답"""

    id: int
    name: str
    address: str
    latitude: float
    longitude: float
    encrypted_code: str
    hospital_type_code: Optional[str] = None
    hospital_type_name: Optional[str] = None
    region_code: Optional[str] = None
    region_name: Optional[str] = None
    district_code: Optional[str] = None
    district_name: Optional[str] = None
    postal_code: Optional[str] = None
    phone: Optional[str] = None
    website: Optional[str] = None
    created_at: datetime
    departments: List[Dict[str, Any]] = Field(
        default_factory=list, description="관련 진료과 목록"
    )
    equipment: List[Dict[str, Any]] = Field(
        default_factory=list, description="보유 장비 목록"
    )

    class Config:
        from_attributes = True


# ===== 관계 매핑 스키마 =====


class DepartmentDiseaseResponse(BaseModel):
    """진료과-질환 매핑 응답"""

    department: Dict[str, Any]
    disease: Dict[str, Any]

    class Config:
        from_attributes = True


class EquipmentDiseaseResponse(BaseModel):
    """장비-질환 매핑 응답"""

    equipment_subcategory: Dict[str, Any]
    disease: Dict[str, Any]

    class Config:
        from_attributes = True


class DiseaseEquipmentCategoryResponse(BaseModel):
    id: int
    disease: Dict[str, Any]
    equipment_category: Dict[str, Any]
    source: Optional[str] = None
    class Config:
        from_attributes = True


# ===== 모델 추론 관련 스키마 =====


class ModelInferenceRequest(BaseModel):
    """모델 추론 요청"""

    input_text: str = Field(..., description="증상 입력 텍스트")


class ModelInferenceResponse(BaseModel):
    """모델 추론 결과 응답"""

    message_id: int
    input_text: str
    predictions: List[Dict[str, Any]] = Field(..., description="질환 예측 결과")
    inference_time: Optional[float] = None

    class Config:
        from_attributes = True


# ===== 채팅 관련 스키마 =====


class ChatSymptomAnalysisRequest(BaseModel):
    """채팅 증상 분석 요청"""

    chat_room_id: int = Field(..., description="채팅방 ID")
    symptoms: str = Field(..., description="증상 설명")


class ChatDiagnosisResponse(BaseModel):
    """채팅 진단 결과 응답"""

    chat_room_id: int
    message_id: int
    final_disease: Dict[str, Any]
    departments: List[Dict[str, Any]]
    confidence_score: float
    inference_time: Optional[float] = None

    class Config:
        from_attributes = True


class DiseaseWithDepartmentsResponse(BaseModel):
    """질환과 관련 진료과 정보"""

    disease: Dict[str, Any]
    departments: List[Dict[str, Any]]

    class Config:
        from_attributes = True


# ===== 병원 추천 관련 스키마 =====


class HospitalRecommendationRequest(BaseModel):
    """병원 추천 요청"""

    inference_result_id: int = Field(..., description="모델 추론 결과 ID")
    chat_room_id: int = Field(..., description="채팅방 ID")
    user_id: str = Field(..., description="사용자 ID (UUID)")
    max_distance: Optional[float] = Field(5.0, description="최대 검색 거리 (km)")
    limit: Optional[int] = Field(3, description="추천 병원 수")


class RecommendedHospitalResponse(BaseModel):
    """추천 병원 상세 정보"""

    id: int
    name: str
    address: str
    hospital_type_name: Optional[str] = None
    phone: Optional[str] = None
    distance: float
    rank: int
    recommendation_score: float
    department_match: bool
    equipment_match: bool
    recommended_reason: str
    specialist_count: Optional[int] = None
    equipment_details: Optional[List[Dict[str, Any]]] = None
    score_breakdown: Optional[Dict[str, Any]] = None

    class Config:
        from_attributes = True


class HospitalRecommendationResponse(BaseModel):
    """병원 추천 결과 응답"""

    inference_result_id: int
    chat_room_id: int
    user_id: str
    user_nickname: str
    user_location: str
    final_disease: Dict[str, Any]
    total_candidates: int
    recommendations: List[RecommendedHospitalResponse]
    search_criteria: Dict[str, Any]

    class Config:
        from_attributes = True


# ===== 장비 관련 스키마 =====


class HospitalRecommendationByDiseaseRequest(BaseModel):
    """질환명 기반 병원 추천(라이트) 요청

    - 사용자 식별은 토큰 기반(current_user)으로 수행
    - 요청 바디에서는 user_id 제거
    """

    disease_name: str = Field(..., description="질환명")
    chat_room_id: int = Field(..., description="채팅방 ID")
    max_distance: Optional[float] = Field(20.0, description="최대 검색 거리 (km)")
    limit: Optional[int] = Field(3, description="추천 병원 수")


class HospitalRecommendationByDiseaseResponse(BaseModel):
    """질환명 기반 병원 추천(라이트) 응답"""

    chat_room_id: int
    user_id: str
    user_nickname: str
    user_location: str
    final_disease: Dict[str, Any]
    total_candidates: int
    recommendations: List[RecommendedHospitalResponse]
    search_criteria: Dict[str, Any]
<<<<<<< HEAD
=======
    required_equipment: Optional[List[str]] = None
>>>>>>> cf27db69

    class Config:
        from_attributes = True


class EquipmentCategoryBase(BaseModel):
    """장비 대분류 기본 정보"""

    name: str
    code: str


class EquipmentCategoryCreate(EquipmentCategoryBase):
    """장비 대분류 생성"""

    pass


class EquipmentCategoryUpdate(EquipmentCategoryBase):
    """장비 대분류 수정"""

    pass


class EquipmentCategoryResponse(EquipmentCategoryBase):
    """장비 대분류 응답"""

    id: int
    created_at: datetime

    class Config:
        from_attributes = True


class EquipmentSubcategoryBase(BaseModel):
    """장비 세분류 기본 정보"""

    category_id: int
    name: str
    code: str


class EquipmentSubcategoryCreate(EquipmentSubcategoryBase):
    """장비 세분류 생성"""

    pass


class EquipmentSubcategoryUpdate(EquipmentSubcategoryBase):
    """장비 세분류 수정"""

    pass


class EquipmentSubcategoryResponse(EquipmentSubcategoryBase):
    """장비 세분류 응답"""

    id: int
    created_at: datetime
    category: EquipmentCategoryResponse

    class Config:
        from_attributes = True


class EquipmentHospitalResponse(BaseModel):
    """장비 보유 병원 정보 (간단 버전)"""

    id: int
    name: str

    class Config:
        from_attributes = True


class EquipmentCategoryDetailResponse(EquipmentCategoryResponse):
    """장비 대분류 상세 응답"""

    updated_at: datetime
    subcategories: List[EquipmentSubcategoryResponse] = []

    class Config:
        from_attributes = True


class EquipmentSubcategoryDetailResponse(BaseModel):
    """장비 세분류 상세 응답"""

    id: int
    category_id: int
    name: str
    code: str
    created_at: datetime
    updated_at: datetime
    category: EquipmentCategoryResponse
    quantity: int = 0
    hospitals: List[EquipmentHospitalResponse] = []

    class Config:
        from_attributes = True


# ===== 병원 장비 관련 스키마 =====


class HospitalEquipmentBase(BaseModel):
    """병원 장비 기본 스키마"""

    hospital_id: int
    equipment_category_id: int
    quantity: int = 1


class HospitalEquipmentCreate(HospitalEquipmentBase):
    """병원 장비 생성 스키마"""

    hospital_name: Optional[str] = None
    equipment_category_name: Optional[str] = None
    equipment_category_code: Optional[str] = None


class HospitalEquipmentResponse(HospitalEquipmentBase):
    """병원 장비 응답 스키마"""

    id: int
    hospital_name: Optional[str] = None
    equipment_category_name: Optional[str] = None
    equipment_category_code: Optional[str] = None
    created_at: datetime
    updated_at: datetime

    class Config:
        from_attributes = True<|MERGE_RESOLUTION|>--- conflicted
+++ resolved
@@ -416,10 +416,7 @@
     total_candidates: int
     recommendations: List[RecommendedHospitalResponse]
     search_criteria: Dict[str, Any]
-<<<<<<< HEAD
-=======
     required_equipment: Optional[List[str]] = None
->>>>>>> cf27db69
 
     class Config:
         from_attributes = True
